{
    "name": "dynamodb-onetable",
<<<<<<< HEAD
    "version": "1.4.10",
=======
    "version": "1.4.11",
>>>>>>> c2730350
    "description": "DynamoDB access library for single-table designs",
    "main": "dist/cjs/index.js",
    "module": "dist/mjs/index.js",
    "types": "dist/mjs/index.d.ts",
    "exports": {
        ".": {
            "import": "./dist/mjs/index.js",
            "require": "./dist/cjs/index.js"
        },
        "./Dynamo": {
            "import": "./dist/mjs/Dynamo.js",
            "require": "./dist/cjs/Dynamo.js"
        }
    },
    "keywords": [
        "dynamodb",
        "onetable",
        "serverless",
        "aws",
        "nosql",
        "singletable",
        "datamapper",
        "dynamo"
    ],
    "author": "Michael O'Brien <mob@sensedeep.com>",
    "license": "MIT",
    "scripts": {
        "build": "rm -fr dist/* && tsc -p tsconfig.json && tsc -p tsconfig-cjs.json && ./fixup",
        "lint": "eslint .",
        "prepare": "npm run build",
        "_prepublishOnly": "npm test && npm run lint",
        "_test": "echo jest unit",
        "_test-cov": "echo jest unit --coverage",
        "_test-ci": "eslint . && jest unit --coverage && cat ./coverage/lcov.info | ./node_modules/coveralls/bin/coveralls.js"
    },
    "repository": {
        "type": "git",
        "url": "git+https://github.com/sensedeep/dynamodb-onetable.git"
    },
    "bugs": {
        "url": "https://github.com/sensedeep/dynamodb-onetable/issues"
    },
    "homepage": "https://github.com/sensedeep/dynamodb-onetable",
    "devDependencies": {
        "@aws-sdk/client-dynamodb": "^3.5.0",
        "@aws-sdk/util-dynamodb": "^3.5.0",
        "@types/jest": "^26.0.19",
        "@types/node": "^14.14.16",
        "aws-sdk": "^2.718.0",
        "coveralls": "^3.1.0",
        "dynalite": "^3.2.1",
        "eslint": "^7.25.0",
        "jest": "^26.6.3",
        "ts-jest": "^26.4.4",
        "typescript": "^4.1.3"
    },
    "jest": {
        "testPathIgnorePatterns": [],
        "coveragePathIgnorePatterns": []
    },
    "files": [
        "dist/",
        "Dynamo"
    ]
}<|MERGE_RESOLUTION|>--- conflicted
+++ resolved
@@ -1,10 +1,6 @@
 {
     "name": "dynamodb-onetable",
-<<<<<<< HEAD
-    "version": "1.4.10",
-=======
     "version": "1.4.11",
->>>>>>> c2730350
     "description": "DynamoDB access library for single-table designs",
     "main": "dist/cjs/index.js",
     "module": "dist/mjs/index.js",
