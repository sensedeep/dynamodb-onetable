--- conflicted
+++ resolved
@@ -2,17 +2,10 @@
     dynamodb-onetable - DynamoDB wrapper for single table patterns
 */
 
-<<<<<<< HEAD
 import {Expression} from './Expression.js'
 import {Model} from './Model.js'
 import {Table} from './Table.js'
-import {OneTableError, OneTableArgError} from './Error'
-=======
-import { Expression } from './Expression.js'
-import { Model } from './Model.js'
-import { Table } from './Table.js'
-import { OneTableError, OneTableArgError } from './Error.js'
->>>>>>> dab8c226
+import {OneTableError, OneTableArgError} from './Error.js'
 import ULID from './ULID.js'
 import UUID from './UUID.js'
 
