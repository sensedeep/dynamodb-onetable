--- conflicted
+++ resolved
@@ -112,11 +112,7 @@
         Account: {
             pk:          { value: 'account:${name}' },
             sk:          { value: 'account:' },
-<<<<<<< HEAD
             id:          { type: String, uuid: true, validate: /^[0-9A-F]{32}$/i },
-=======
-            id:          { type: String, uuid: true, validate: /^[0-9A-F]{32}$/i, },
->>>>>>> a3402210
             name:        { type: String, required: true },
             status:      { type: String, default: 'active' },
             zip:         { type: String },
@@ -144,8 +140,8 @@
 
 ```javascript
 const Card = new Model(table, 'Card', {
-    fields: { 
-    /* Model schema field definitions */ 
+    fields: {
+    /* Model schema field definitions */
     }
 })
 ```
